--- conflicted
+++ resolved
@@ -156,13 +156,8 @@
         #                         (qmod.Phrase(p.ptype, self.normalizer.transliterate(p.text))
         #                          for p in phrases)))
         normalized = list(filter(lambda p: p.text,
-<<<<<<< HEAD
-                                 (qmod.Phrase(p.ptype, self.normalize_text(p.text))
+                                 (qmod.Phrase(p.ptype, icu_tokenizer_japanese.transliterate(p.text))
                                   for p in phrases)))
-=======
-                                 (qmod.Phrase(p.ptype, icu_tokenizer_japanese.transliterate(p.text))
-                                  for p in phrases)))   
->>>>>>> 1a12cc90
         query = qmod.QueryStruct(normalized)
         log().var_dump('Normalized query', query.source)
         if not query.source:
