--- conflicted
+++ resolved
@@ -366,17 +366,10 @@
     $iLoadThreads = max(1, $iInstances - 1);
     for ($i = 0; $i < $iLoadThreads; $i++) {
         $aDBInstances[$i] =& getDB(true);
-<<<<<<< HEAD
-        $sSQL = 'insert into placex (osm_type, osm_id, class, type, name, admin_level, ';
-        $sSQL .= '                   address, extratags, geometry) ';
-        $sSQL .= 'select * from place where osm_id % '.$iLoadThreads.' = '.$i;
+        $sSQL = "INSERT INTO placex ($sColumns) SELECT $sColumns FROM place WHERE osm_id % $iLoadThreads = $i";
         $sSQL .= " and not (class='place' and type='houses' and osm_type='W'";
         $sSQL .= "          and ST_GeometryType(geometry) = 'ST_LineString')";
         $sSQL .= " and ST_IsValid(geometry)";
-=======
-        $sSQL = "INSERT INTO placex ($sColumns) SELECT $sColumns FROM place WHERE osm_id % $iLoadThreads = $i";
-        $sSQL .= " and not (class='place' and type='houses' and osm_type='W' and ST_GeometryType(geometry) = 'ST_LineString')";
->>>>>>> 4c7145c2
         if ($aCMDResult['verbose']) echo "$sSQL\n";
         if (!pg_send_query($aDBInstances[$i]->connection, $sSQL)) {
             fail(pg_last_error($aDBInstances[$i]->connection));
